--- conflicted
+++ resolved
@@ -193,10 +193,7 @@
         energy.lennard_jones(dr, sigma, epsilon),
         np.array(-epsilon, dtype=dtype))
       g = grad(energy.lennard_jones)(dr, sigma, epsilon)
-<<<<<<< HEAD
       self.assertAllClose(g, np.array(0, dtype=dtype))
-=======
-      self.assertAllClose(g, np.array(0, dtype=dtype), True)
       
   @parameterized.named_parameters(jtu.cases_from_list(
       {
@@ -218,9 +215,9 @@
       dr = dtype(sigma)
       self.assertAllClose(
         energy.morse(dr, sigma, epsilon, alpha),
-        np.array(-epsilon, dtype=dtype), True)
+        np.array(-epsilon, dtype=dtype))
       g = grad(energy.morse)(dr, sigma, epsilon, alpha)
-      self.assertAllClose(g, np.array(0, dtype=dtype), True)
+      self.assertAllClose(g, np.array(0, dtype=dtype))
     
     # if dr = a/alpha + sigma, then V_morse(dr, sigma, epsilon, alpha)/epsilon
     #   should be independent of sigma, epsilon, and alpha, depending only on a.
@@ -237,8 +234,7 @@
       U = energy.morse(dr, sigma, epsilon, alpha)/dtype(epsilon)
       Ucomp = np.array((dtype(1) - np.exp(-a)) ** dtype(2) - dtype(1), 
                        dtype=dtype)
-      self.assertAllClose(U, Ucomp, True)    
->>>>>>> 76e916f8
+      self.assertAllClose(U, Ucomp)    
 
   @parameterized.named_parameters(jtu.cases_from_list(
       {
@@ -319,10 +315,7 @@
     nbrs = neighbor_fn(R)
     self.assertAllClose(
       np.array(exact_energy_fn(R), dtype=dtype),
-<<<<<<< HEAD
       energy_fn(R, nbrs.idx))
-=======
-      energy_fn(R, nbrs.idx), True)
   
   @parameterized.named_parameters(jtu.cases_from_list(
       {
@@ -347,7 +340,7 @@
     nbrs = neighbor_fn(R)
     self.assertAllClose(
       np.array(exact_energy_fn(R), dtype=dtype),
-      energy_fn(R, nbrs.idx), True)
+      energy_fn(R, nbrs.idx))
     
 
   @parameterized.named_parameters(jtu.cases_from_list(
@@ -373,9 +366,7 @@
     nbrs = neighbor_fn(R)
     self.assertAllClose(
       np.array(exact_energy_fn(R), dtype=dtype),
-      energy_fn(R, nbrs.idx), True)
-
->>>>>>> 76e916f8
+      energy_fn(R, nbrs.idx))
 
   @parameterized.named_parameters(jtu.cases_from_list(
       {
@@ -450,7 +441,7 @@
     idx = neighbor_fn(r).idx
     self.assertAllClose(
       np.array(exact_force_fn(r), dtype=dtype),
-      force_fn(r, neighbor_idx=idx), True)
+      force_fn(r, neighbor_idx=idx))
 
   @parameterized.named_parameters(jtu.cases_from_list(
       {
